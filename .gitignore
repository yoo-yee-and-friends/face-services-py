# Byte-compiled / optimized / DLL files
__pycache__/
*.py[cod]
*$py.class

# C extensions
*.so

# Distribution / packaging
.Python
build/
develop-eggs/
dist/
downloads/
eggs/
.eggs/
lib/
lib64/
parts/
sdist/
var/
wheels/
share/python-wheels/
*.egg-info/
.installed.cfg
*.egg
MANIFEST

# PyInstaller
#  Usually these files are written by a python script from a template
#  before PyInstaller builds the exe, so as to inject date/other infos into it.
*.manifest
*.spec

# Installer logs
pip-log.txt
pip-delete-this-directory.txt

# Unit test / coverage reports
htmlcov/
.tox/
.nox/
.coverage
.coverage.*
.cache
nosetests.xml
coverage.xml
*.cover
*.py,cover
.hypothesis/
.pytest_cache/
cover/

# Translations
*.mo
*.pot

# Django stuff:
*.log
local_settings.py
db.sqlite3
db.sqlite3-journal

# Flask stuff:
instance/
.webassets-cache

# Scrapy stuff:
.scrapy

# Sphinx documentation
docs/_build/

# PyBuilder
.pybuilder/
target/

# Jupyter Notebook
.ipynb_checkpoints

# IPython
profile_default/
ipython_config.py

# pyenv
#   For a library or package, you might want to ignore these files since the code is
#   intended to run in multiple environments; otherwise, check them in:
# .python-version

# pipenv
#   According to pypa/pipenv#598, it is recommended to include Pipfile.lock in version control.
#   However, in case of collaboration, if having platform-specific dependencies or dependencies
#   having no cross-platform support, pipenv may install dependencies that don't work, or not
#   install all needed dependencies.
#Pipfile.lock

# UV
#   Similar to Pipfile.lock, it is generally recommended to include uv.lock in version control.
#   This is especially recommended for binary packages to ensure reproducibility, and is more
#   commonly ignored for libraries.
#uv.lock

# poetry
#   Similar to Pipfile.lock, it is generally recommended to include poetry.lock in version control.
#   This is especially recommended for binary packages to ensure reproducibility, and is more
#   commonly ignored for libraries.
#   https://python-poetry.org/docs/basic-usage/#commit-your-poetrylock-file-to-version-control
#poetry.lock

# pdm
#   Similar to Pipfile.lock, it is generally recommended to include pdm.lock in version control.
#pdm.lock
#   pdm stores project-wide configurations in .pdm.toml, but it is recommended to not include it
#   in version control.
#   https://pdm.fming.dev/latest/usage/project/#working-with-version-control
.pdm.toml
.pdm-python
.pdm-build/

# PEP 582; used by e.g. github.com/David-OConnor/pyflow and github.com/pdm-project/pdm
__pypackages__/

# Celery stuff
celerybeat-schedule
celerybeat.pid

# SageMath parsed files
*.sage.py

# Environments
.env
.venv
env/
venv/
ENV/
env.bak/
venv.bak/

# Spyder project settings
.spyderproject
.spyproject

# Rope project settings
.ropeproject

# mkdocs documentation
/site

# mypy
.mypy_cache/
.dmypy.json
dmypy.json

# Pyre type checker
.pyre/

# pytype static type analyzer
.pytype/

# Cython debug symbols
cython_debug/

# PyCharm
#  JetBrains specific template is maintained in a separate JetBrains.gitignore that can
#  be found at https://github.com/github/gitignore/blob/main/Global/JetBrains.gitignore
#  and can be added to the global gitignore or merged into this file.  For a more nuclear
#  option (not recommended) you can uncomment the following to ignore the entire idea folder.
#.idea/

# PyPI configuration file
.pypirc

# Ignore IDE config files
.vscode/
<<<<<<< HEAD
.idea/
=======

model/

# Ignore PyCharm project settings
.idea/
>>>>>>> 030099d3
<|MERGE_RESOLUTION|>--- conflicted
+++ resolved
@@ -172,12 +172,6 @@
 
 # Ignore IDE config files
 .vscode/
-<<<<<<< HEAD
 .idea/
-=======
 
-model/
-
-# Ignore PyCharm project settings
-.idea/
->>>>>>> 030099d3
+model/